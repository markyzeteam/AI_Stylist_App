--- conflicted
+++ resolved
@@ -38,12 +38,8 @@
   },
   "devDependencies": {
     "@remix-run/eslint-config": "^2.0.0",
-<<<<<<< HEAD
+    "@shopify/api-codegen-preset": "^0.0.1",
     "@shopify/app-bridge-types": "^0.0.4",
-=======
-    "@shopify/api-codegen-preset": "^0.0.1",
-    "@shopify/app-bridge-types": "^0.0.3",
->>>>>>> 8d207f8e
     "@types/eslint": "^8.40.0",
     "@types/node": "^20.6.3",
     "@types/react": "^18.2.31",
