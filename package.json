{
  "name": "app",
  "private": true,
  "scripts": {
    "build": "tsc && remix build",
    "predev": "prisma generate && prisma migrate deploy",
    "dev": "shopify app dev",
    "config:link": "shopify app config link",
    "config:push": "shopify app config push",
    "generate": "shopify app generate",
    "deploy": "shopify app deploy",
    "config:use": "shopify app config use",
    "env": "shopify app env",
    "start": "remix-serve build/index.js",
    "docker-start": "npm run setup && npm run start",
    "setup": "prisma generate && prisma migrate deploy",
    "lint": "eslint --cache --cache-location ./node_modules/.cache/eslint .",
    "shopify": "shopify",
    "prisma": "prisma",
    "graphql-codegen": "graphql-codegen"
  },
  "dependencies": {
    "@prisma/client": "^4.13.0",
    "@remix-run/dev": "^2.0.0",
    "@remix-run/node": "^2.0.0",
    "@remix-run/react": "^2.0.0",
    "@remix-run/serve": "^2.0.0",
    "@shopify/app": "^3.50.0",
    "@shopify/cli": "^3.50.0",
    "@shopify/polaris": "^12.0.0",
    "@shopify/shopify-api": "^9.0.1",
    "@shopify/shopify-app-remix": "^2.3.0",
    "@shopify/shopify-app-session-storage-prisma": "^2.0.3",
    "isbot": "^4.1.0",
    "prisma": "^4.13.0",
    "react": "^18.2.0",
    "react-dom": "^18.2.0"
  },
  "devDependencies": {
    "@remix-run/eslint-config": "^2.0.0",
    "@shopify/api-codegen-preset": "^0.0.1",
    "@shopify/app-bridge-types": "^0.0.5",
    "@types/eslint": "^8.40.0",
    "@types/node": "^20.6.3",
    "@types/react": "^18.2.31",
    "@types/react-dom": "^18.2.14",
    "eslint": "^8.42.0",
<<<<<<< HEAD
    "eslint-config-prettier": "^9.1.0",
    "prettier": "^2.8.8",
=======
    "eslint-config-prettier": "^8.8.0",
    "prettier": "^3.2.4",
>>>>>>> 849045d5
    "typescript": "^5.2.2"
  },
  "workspaces": {
    "packages": [
      "extensions/*"
    ]
  },
  "trustedDependencies": [
    "@shopify/plugin-cloudflare"
  ]
}<|MERGE_RESOLUTION|>--- conflicted
+++ resolved
@@ -45,13 +45,8 @@
     "@types/react": "^18.2.31",
     "@types/react-dom": "^18.2.14",
     "eslint": "^8.42.0",
-<<<<<<< HEAD
     "eslint-config-prettier": "^9.1.0",
-    "prettier": "^2.8.8",
-=======
-    "eslint-config-prettier": "^8.8.0",
     "prettier": "^3.2.4",
->>>>>>> 849045d5
     "typescript": "^5.2.2"
   },
   "workspaces": {
